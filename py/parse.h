/*
 * This file is part of the MicroPython project, http://micropython.org/
 *
 * The MIT License (MIT)
 *
 * Copyright (c) 2013, 2014 Damien P. George
 *
 * Permission is hereby granted, free of charge, to any person obtaining a copy
 * of this software and associated documentation files (the "Software"), to deal
 * in the Software without restriction, including without limitation the rights
 * to use, copy, modify, merge, publish, distribute, sublicense, and/or sell
 * copies of the Software, and to permit persons to whom the Software is
 * furnished to do so, subject to the following conditions:
 *
 * The above copyright notice and this permission notice shall be included in
 * all copies or substantial portions of the Software.
 *
 * THE SOFTWARE IS PROVIDED "AS IS", WITHOUT WARRANTY OF ANY KIND, EXPRESS OR
 * IMPLIED, INCLUDING BUT NOT LIMITED TO THE WARRANTIES OF MERCHANTABILITY,
 * FITNESS FOR A PARTICULAR PURPOSE AND NONINFRINGEMENT. IN NO EVENT SHALL THE
 * AUTHORS OR COPYRIGHT HOLDERS BE LIABLE FOR ANY CLAIM, DAMAGES OR OTHER
 * LIABILITY, WHETHER IN AN ACTION OF CONTRACT, TORT OR OTHERWISE, ARISING FROM,
 * OUT OF OR IN CONNECTION WITH THE SOFTWARE OR THE USE OR OTHER DEALINGS IN
 * THE SOFTWARE.
 */
<<<<<<< HEAD
#include "py/parse2.h"
#ifndef __MICROPY_INCLUDED_PY_PARSE_H__
#define __MICROPY_INCLUDED_PY_PARSE_H__
=======
#ifndef MICROPY_INCLUDED_PY_PARSE_H
#define MICROPY_INCLUDED_PY_PARSE_H
>>>>>>> 1f78e7a4

#include <stddef.h>
#include <stdint.h>

#include "py/obj.h"

struct _mp_lexer_t;

// a mp_parse_node_t is:
//  - 0000...0000: no node
//  - xxxx...xxx1: a small integer; bits 1 and above are the signed value, 2's complement
//  - xxxx...xx00: pointer to mp_parse_node_struct_t
//  - xx...xx0010: an identifier; bits 4 and above are the qstr
//  - xx...xx0110: a string; bits 4 and above are the qstr holding the value
//  - xx...xx1010: a string of bytes; bits 4 and above are the qstr holding the value
//  - xx...xx1110: a token; bits 4 and above are mp_token_kind_t

#define MP_PARSE_NODE_NULL      (0)
#define MP_PARSE_NODE_SMALL_INT (0x1)
#define MP_PARSE_NODE_ID        (0x02)
#define MP_PARSE_NODE_STRING    (0x06)
#define MP_PARSE_NODE_BYTES     (0x0a)
#define MP_PARSE_NODE_TOKEN     (0x0e)

typedef uintptr_t mp_parse_node_t; // must be pointer size

typedef struct _mp_parse_node_struct_t {
    uint32_t source_line;       // line number in source file
    uint32_t kind_num_nodes;    // parse node kind, and number of nodes
    mp_parse_node_t nodes[];    // nodes
} mp_parse_node_struct_t;

// macros for mp_parse_node_t usage
// some of these evaluate their argument more than once

#define MP_PARSE_NODE_IS_NULL(pn) ((pn) == MP_PARSE_NODE_NULL)
#define MP_PARSE_NODE_IS_LEAF(pn) ((pn) & 3)
#define MP_PARSE_NODE_IS_STRUCT(pn) ((pn) != MP_PARSE_NODE_NULL && ((pn) & 3) == 0)
#define MP_PARSE_NODE_IS_STRUCT_KIND(pn, k) ((pn) != MP_PARSE_NODE_NULL && ((pn) & 3) == 0 && MP_PARSE_NODE_STRUCT_KIND((mp_parse_node_struct_t*)(pn)) == (k))

#define MP_PARSE_NODE_IS_SMALL_INT(pn) (((pn) & 0x1) == MP_PARSE_NODE_SMALL_INT)
#define MP_PARSE_NODE_IS_ID(pn) (((pn) & 0x0f) == MP_PARSE_NODE_ID)
#define MP_PARSE_NODE_IS_TOKEN(pn) (((pn) & 0x0f) == MP_PARSE_NODE_TOKEN)
#define MP_PARSE_NODE_IS_TOKEN_KIND(pn, k) ((pn) == (MP_PARSE_NODE_TOKEN | ((k) << 4)))

#define MP_PARSE_NODE_LEAF_KIND(pn) ((pn) & 0x0f)
#define MP_PARSE_NODE_LEAF_ARG(pn) (((uintptr_t)(pn)) >> 4)
#define MP_PARSE_NODE_LEAF_SMALL_INT(pn) (((mp_int_t)(intptr_t)(pn)) >> 1)
#define MP_PARSE_NODE_STRUCT_KIND(pns) ((pns)->kind_num_nodes & 0xff)
#define MP_PARSE_NODE_STRUCT_NUM_NODES(pns) ((pns)->kind_num_nodes >> 8)

static inline mp_parse_node_t mp_parse_node_new_small_int(mp_int_t val) {
    return (mp_parse_node_t)(MP_PARSE_NODE_SMALL_INT | ((mp_uint_t)val << 1));
}
static inline mp_parse_node_t mp_parse_node_new_leaf(size_t kind, mp_int_t arg) {
    return (mp_parse_node_t)(kind | ((mp_uint_t)arg << 4));
}
bool mp_parse_node_is_const_false(mp_parse_node_t pn);
bool mp_parse_node_is_const_true(mp_parse_node_t pn);
bool mp_parse_node_get_int_maybe(mp_parse_node_t pn, mp_obj_t *o);
int mp_parse_node_extract_list(mp_parse_node_t *pn, size_t pn_kind, mp_parse_node_t **nodes);
void mp_parse_node_print(mp_parse_node_t pn, size_t indent);

typedef enum {
    MP_PARSE_SINGLE_INPUT,
    MP_PARSE_FILE_INPUT,
    MP_PARSE_EVAL_INPUT,
} mp_parse_input_kind_t;

typedef struct _mp_parse_t {
    mp_parse_node_t root;
    struct _mp_parse_chunk_t *chunk;
} mp_parse_tree_t;

// the parser will raise an exception if an error occurred
// the parser will free the lexer before it returns
mp_parse_tree_t mp_parse(struct _mp_lexer_t *lex, mp_parse_input_kind_t input_kind);
void mp_parse_tree_clear(mp_parse_tree_t *tree);

#endif // MICROPY_INCLUDED_PY_PARSE_H<|MERGE_RESOLUTION|>--- conflicted
+++ resolved
@@ -23,14 +23,9 @@
  * OUT OF OR IN CONNECTION WITH THE SOFTWARE OR THE USE OR OTHER DEALINGS IN
  * THE SOFTWARE.
  */
-<<<<<<< HEAD
 #include "py/parse2.h"
-#ifndef __MICROPY_INCLUDED_PY_PARSE_H__
-#define __MICROPY_INCLUDED_PY_PARSE_H__
-=======
 #ifndef MICROPY_INCLUDED_PY_PARSE_H
 #define MICROPY_INCLUDED_PY_PARSE_H
->>>>>>> 1f78e7a4
 
 #include <stddef.h>
 #include <stdint.h>
