#include <stdlib.h>
#include <stdint.h>
#include <string.h>
#include <assert.h>

#include "nlr.h"
#include "misc.h"
#include "mpconfig.h"
#include "obj.h"

typedef struct mp_obj_exception_t {
    mp_obj_base_t base;
    qstr id;
    int n_args;
    const void *args[];
} mp_obj_exception_t;

void exception_print(void (*print)(void *env, const char *fmt, ...), void *env, mp_obj_t o_in) {
    mp_obj_exception_t *o = o_in;
    switch (o->n_args) {
        case 0:
            print(env, "%s", qstr_str(o->id));
            break;
        case 1:
            print(env, "%s: %s", qstr_str(o->id), (const char*)o->args[0]);
            break;
        case 2:
            print(env, "%s: ", qstr_str(o->id));
            print(env, (const char*)o->args[0], o->args[1]);
            break;
        default: // here we just assume at least 3 args, but only use first 3
            print(env, "%s: ", qstr_str(o->id));
            print(env, (const char*)o->args[0], o->args[1], o->args[2]);
            break;
    }
}

const mp_obj_type_t exception_type = {
<<<<<<< HEAD
    .base = { &mp_const_type },
    .name = "exception",
    .print = exception_print,
    .methods = {{NULL, NULL},},
=======
    { &mp_const_type },
    "exception",
    .print = exception_print,
>>>>>>> fd04bb3b
};

mp_obj_t mp_obj_new_exception(qstr id) {
    mp_obj_exception_t *o = m_new_obj(mp_obj_exception_t);
    o->base.type = &exception_type;
    o->id = id;
    o->n_args = 0;
    return o;
}

mp_obj_t mp_obj_new_exception_msg(qstr id, const char *msg) {
    mp_obj_exception_t *o = m_new_obj_var(mp_obj_exception_t, void*, 1);
    o->base.type = &exception_type;
    o->id = id;
    o->n_args = 1;
    o->args[0] = msg;
    return o;
}

mp_obj_t mp_obj_new_exception_msg_1_arg(qstr id, const char *fmt, const char *a1) {
    mp_obj_exception_t *o = m_new_obj_var(mp_obj_exception_t, void*, 2);
    o->base.type = &exception_type;
    o->id = id;
    o->n_args = 2;
    o->args[0] = fmt;
    o->args[1] = a1;
    return o;
}

mp_obj_t mp_obj_new_exception_msg_2_args(qstr id, const char *fmt, const char *a1, const char *a2) {
    mp_obj_exception_t *o = m_new_obj_var(mp_obj_exception_t, void*, 3);
    o->base.type = &exception_type;
    o->id = id;
    o->n_args = 3;
    o->args[0] = fmt;
    o->args[1] = a1;
    o->args[2] = a2;
    return o;
}

qstr mp_obj_exception_get_type(mp_obj_t self_in) {
    assert(MP_OBJ_IS_TYPE(self_in, &exception_type));
    mp_obj_exception_t *self = self_in;
    return self->id;
}<|MERGE_RESOLUTION|>--- conflicted
+++ resolved
@@ -36,16 +36,9 @@
 }
 
 const mp_obj_type_t exception_type = {
-<<<<<<< HEAD
-    .base = { &mp_const_type },
-    .name = "exception",
-    .print = exception_print,
-    .methods = {{NULL, NULL},},
-=======
     { &mp_const_type },
     "exception",
     .print = exception_print,
->>>>>>> fd04bb3b
 };
 
 mp_obj_t mp_obj_new_exception(qstr id) {
